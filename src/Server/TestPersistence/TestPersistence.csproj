--- conflicted
+++ resolved
@@ -6,13 +6,8 @@
   </PropertyGroup>
 
   <ItemGroup>
-<<<<<<< HEAD
     <PackageReference Include="Moq" Version="4.20.69" />
-    <PackageReference Include="xunit" Version="2.4.1" />
-=======
-    <PackageReference Include="Moq" Version="4.10.1" />
     <PackageReference Include="xunit" Version="2.5.1" />
->>>>>>> b9b77cce
     <PackageReference Include="xunit.runner.console" Version="2.5.0">
       <PrivateAssets>all</PrivateAssets>
       <IncludeAssets>runtime; build; native; contentfiles; analyzers</IncludeAssets>
