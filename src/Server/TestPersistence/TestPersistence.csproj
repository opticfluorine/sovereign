<Project Sdk="Microsoft.NET.Sdk">

    <PropertyGroup>
        <TargetFramework>net8.0</TargetFramework>
        <OutputType>Library</OutputType>
        <Nullable>enable</Nullable>
        <TreatWarningsAsErrors>true</TreatWarningsAsErrors>
    </PropertyGroup>

    <ItemGroup>
<<<<<<< HEAD
        <PackageReference Include="Microsoft.NET.Test.Sdk" Version="17.7.2"/>
        <PackageReference Include="Moq" Version="4.20.70"/>
=======
        <PackageReference Include="Microsoft.NET.Test.Sdk" Version="17.9.0"/>
        <PackageReference Include="Moq" Version="4.20.69"/>
>>>>>>> fcd355dd
        <PackageReference Include="xunit" Version="2.6.6"/>
        <PackageReference Include="xunit.runner.console" Version="2.8.0">
            <PrivateAssets>all</PrivateAssets>
            <IncludeAssets>runtime; build; native; contentfiles; analyzers</IncludeAssets>
        </PackageReference>
        <PackageReference Include="xunit.runner.visualstudio" Version="2.5.6">
            <PrivateAssets>all</PrivateAssets>
            <IncludeAssets>runtime; build; native; contentfiles; analyzers</IncludeAssets>
        </PackageReference>
    </ItemGroup>

    <ItemGroup>
        <ProjectReference Include="..\Persistence\Persistence.csproj"/>
    </ItemGroup>

</Project><|MERGE_RESOLUTION|>--- conflicted
+++ resolved
@@ -8,13 +8,8 @@
     </PropertyGroup>
 
     <ItemGroup>
-<<<<<<< HEAD
-        <PackageReference Include="Microsoft.NET.Test.Sdk" Version="17.7.2"/>
+        <PackageReference Include="Microsoft.NET.Test.Sdk" Version="17.9.0"/>
         <PackageReference Include="Moq" Version="4.20.70"/>
-=======
-        <PackageReference Include="Microsoft.NET.Test.Sdk" Version="17.9.0"/>
-        <PackageReference Include="Moq" Version="4.20.69"/>
->>>>>>> fcd355dd
         <PackageReference Include="xunit" Version="2.6.6"/>
         <PackageReference Include="xunit.runner.console" Version="2.8.0">
             <PrivateAssets>all</PrivateAssets>
