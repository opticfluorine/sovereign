# Sovereign Engine Changelog

## 2023

### May

<<<<<<< HEAD
#### 27 May 2023

 * Finish initial implementation of world block segment conversion (from blocks to structured form).
   This has not yet been tested. Still to be done is conversion back from structured form to blocks
   in the client, and implementation of a transfer interface between server and client.
=======
#### 26 May 2023

 * For Windows, copy SDL binaries to build directory automatically. In the future, probably want
   to only do this for Windows and multi-target builds.
>>>>>>> 898c6d8c

#### 25 May 2023

 * Trying again to get back into working on this project!
 * Get Veldrid renderer up and running on Windows.
 * Fix various issues with the material ID 0 change from last July. This introduced an off-by-one
   error in the materials list, and there was some weird stuff going on with material definition
   validation at startup.

## 2022

### July

#### 23 July 2022

 * Reserve material ID 0 as a special material corresponding to the absence of
   a block (or "air"). This enables an optimization trick in world block data
   transfer from server to client by leveraging block sparsity (especially above the surface
   layer) to reduce encoded block data size.

#### 05 July 2022

 * Fix `PersistenceController` which wasn't filling out any event details.
 * Add support to `PersistenceSystem` for loading entire world segments based on
   segment index. A load completion event is sent when this succeeds.
 * Allow events to be "synced to tick" based on a flag in `Event`. When this
   flag is sent, the event loop will wait for dispatch until the beginning of
   the first full tick where the event is eligible to be sent (i.e. the start
   of the first tick after the scheduled event time). This allows a completion
   event to be deferred until the main loop has a chance to process any changes
   to the entities and components.

#### 03 July 2022

 * Fix various performance issues with component processing and tile
   sprite cacheing.
 * Process updates to the tile sprite cache in a background thread so that
   the main thread is not blocked by large cache updates following world
   segment load.

### June

#### 30 June 2022

 * Veldrid renderer is functional using the Vulkan backend.
   This still needs to be tested under Win32, but going to
   defer this for now.

#### 13 June 2022

* Completed the initial implementation of the Veldrid renderer port.
  This needs to be tested, which means the client needs to run under
  .NET 6.0 - so, time to do lots of testing of old commits that were
  never tested.

#### 08 June 2022

 * Port `D3D11UpdateBuffer` to `VeldridUpdateBuffer`.

#### 04 June 2022

 * Continue porting `D3D11Renderer` to `VeldridRenderer`. 
 * Add `VeldridTexture` class for wrapping a 2D Veldrid texture created from a `Surface`. 
 * Add `VeldridResourceManager` for managing GPU resources.
 * Update `Surface` to expose additional details through its `Properties` field.

### May

#### 30 May 2022

 * Start implementing the Veldrid renderer. For the MVP this will only
   support OpenGL rendering (even on Windows).

#### 29 May 2022

 * Routine upgrades of dependencies to go with the migration to .NET 6.
   Various minor code changes to fix deprecations, etc.
 * Note that a lot of the dependency upgrades (essentially all) have not been
   tested while the renderer rewrite is in progress. We'll accept some technical
   debt here for a while.

#### 28 May 2022

 * Refactor the project structures into Common, Client, and Server source trees.
   Previously the projects were organized in the VS solution file, but this change
   provides similar organization independent of the IDE. This makes it easier to
   develop on Linux using VS Code, for example.

#### 22 May 2022

 * Well, life has been busy, work has been busy, and it's been two years since
   I've done any serious work on this project. Let's get started.
 * Previously had started a migration to .NET 5. Since then, .NET 5 went EOL,
   so migrate again to .NET 6.
 * Set up a development container for use with VS Code.

## 2020

### May

#### 03 May 2020

* Update the roadmap with more features. Reorder some of the milestone features
  to reflect current development.

### March

#### 22 March 2020

* Add throttling to all threads to reduce CPU utilization under light
  workloads. The throttling is automatically disabled when the number of
  events processed per loop exceeds a threshold.
* When selecting the initial screen resolution, only consider display modes
  with the same aspect ratio as the default screen resolution.
* Update video adapter selection logic to only select devices with one or
  more display outputs. This adds support for certain devices with multiple
  GPUs where one GPU serves as the "primary" GPU and the driver makes its
  own selection of the actual device to use (for example, certain laptops
  with Radeon integrated graphics). It also handles the edge case where
  the most powerful GPU is a compute-only card.

## 2019

### November

#### 29 November 2019

* Merge the ImGui font atlas into the main `TextureAtlas`. This will allow for
  rendering both text and sprites without re-binding a texture on the GPU.

#### 24 November 2019

* Refactor code around `SDLEventAdapter` to tie in ImGui. At this point ImGui
  should be integrated with SDL2. The next step to to integrate ImGui with the
  D3D11 renderer.

#### 17 November 2019

* Begin integrating ImGui into the client.

#### 09 November 2019

* Add `PerformanceSystem` for monitoring engine performance at runtime.
* Add local event latency monitor to `PerformanceSystem`. This performance
  monitor tracks the average latency of sending an event across the local event
  bus to another thread. The value is logged once per minute to the debug log.
* Remove `Thread.Sleep(1)` call in `SystemExecutor`. The local event latency
  monitor revealed that the resulting context switches had a large impact on
  event latency. On my laptop, event latency averages around 35 us without the
  call, but around 9 ms with - over 250 times slower.

### October

#### 06 October 2019

* Add `NewConnectionProcessor` class for processing handoffs from successful
  login to new event bus connections. This is currently untested; it will
  undergo integration testing once default login is added to the client.
* Add support for login handoffs.

#### 05 October 2019

* Add `TODO.org` for tracking sub-issue-level development tasks.

### September

#### 15 September 2019

* Add REST service for account login.

#### 02 September 2019

* Add REST service for account registration.

#### 01 September 2019

* Add registration support to the account services.

### August

#### 20 August 2019

* Add account services to be consumed by the REST API and network code that
  cares about authentication.
* Add `AccountsSystem` which currently drives a periodic purge of the list
  of accounts which are currently locked out due to too many failed
  login attempts.

#### 18 August 2019

* Start adding authentication code.
* Add account retrieval services to `Persistence`.
* Add account queries to `Persistence`.

### July

#### 07 July 2019

* Add an embedded HTTP server for exposing REST APIs. This will be used for
  out-of-band communications including authentication and block data transfer.
* Wire up network pipelines.

#### 05 July 2019

* Implement `ClientNetworkManager`. Still need to test everything.
* Implement `ServerNetworkManager`. It should be possible to connect to the
  server now, or at least it will be once the client-side networking is
  implemented.

#### 04 July 2019

* Update network documentation to cover the HMAC key.
* Update roadmap.

#### 02 July 2019

* Add support for serializing packets.

#### 01 July 2019

* Add support for deserializing packets.
* When debug logging is enabled, output the full mapping between `EventId` and
  `IEventDetails` at startup.

### June

#### 30 June 2019

* Add `EventDescriptions` for mapping entity IDs to their corresponding
  `IEventDetails` types. Events are dynamically registered in the constructors
  of the responsible systems.
* Add network configuration to server.
* Open server port at startup.
* Refactor code around `IEventAdapter` to avoid unnecessary cyclic
  dependencies. This eliminates dependencies on collections of adapters
  and instead registers adapters with the `EventAdapterManager` from their
  constructors. This has the side effect of requiring each event adapter to
  be depended on by another class; the three existing adapters have been
  linked to relevant classes. It's still not a great solution, but it's a step
  forward from collection dependence.

#### 26 June 2019

* After taking a month away, continue working on networking design.

### May

#### 19 May 2019

* Wire up the inbound and outbound network pipelines. Output a summary to the
  log at startup (debug level only).
* Add interfaces for the inbound and outbound network pipelines. These perform
  event filtering, security, and data transforms at the network boundary as
  needed.
* Add high-level documentation of networking.
* Add `BaseComponentReducer<T>` for producing events from component updates.

#### 13 May 2019

* Add `NetworkEventAdapter` to transfer received events into the event loop.

#### 12 May 2019

* Add `NetworkCore` project with a `NetworkSystem` and `NetworkingService` that
  will be responsible for managing client/server networking.
* Implement `ClientWorldSegmentLoader` to create test sets of blocks. This was
  previously done by `TestContentSystem`'s `BlockSource` class which has now
  been removed. `TestContentSystem` now uses `WorldManagementController` to
  load the nine center world segments, producing equivalent results.

#### 11 May 2019

* Add `WorldManagementController` to `EngineCore`.
* Implement `ServerWorldSegmentLoader` to load world segments from the database.
* Implement `WorldSegmentUnloader` to unload world segments.

#### 07 May 2019

* Consolidate `WorldLoaderSystem` and `WorldManagementSystem` into the latter.
  Handle client/server specific functionality by implementing interfaces in
  `ClientCore` and `ServerCore` respectively.

### April

#### 29 April 2019

* Update `Persistence` to properly handle removed and unloaded entity IDs.
* Add a new `Unload` operation to components. This removes the entity from
  memory but not from persistence.

#### 28 April 2019

* Start adding `WorldLoaderSystem` for managing the loading and unloading of
  world data as needed.
* Move `TestContentSystem` from `EngineCore` to `ClientCore`.
  With `PersistenceSystem` implemented, it is no longer required by the server.

#### 27 April 2019

* Wire up synchronization and successfully write to the database.
* Add prototype `IRemoveComponentQuery` implementations for SQLite.
* Add prototype `IModifyComponentQuery` implementations for SQLite.
* Add prototype `IAddComponentQuery` implementations for SQLite.
* Add `IAddEntityQuery` and its SQLite implementation for adding entity
  IDs to the database.
* Fix cases where `IDisposable` objects in the persistence system were
  not being properly disposed.
* Denormalize `Material` and `MaterialModifier` tables in the database
  to simplify component updates. While the data schema does not logically
  permit Material and MaterialModifier to be specified independently, the
  component code treats them independently and so the database should reflect
  this. This highlights an interesting design decision - the component code
  collectively forms a sort of in-memory database, and this database defines
  the true schema of the data. The relational database schema merely reflect
  the underlying schema rather than defining it.
* Create state trackers and wire them up to the persistence system.

#### 26 April 2019

* Add `BaseStateTracker` for translating component updates into queued
  database actions.

#### 21 April 2019

* Add `ComponentType` enum and tag each `ComponentCollection` with its
  `ComponentType`. This will be used in database synchronization.

#### 20 April 2019

* Add unit tests for `SqliteNextPersistedIdQuery`.
* Clean up `SqliteNextPersistedIdQuery`.

#### 19 April 2019

* Add unit tests for `SqliteMigrationQuery`.
* Fix `SqliteMigrationQuery`.

#### 17 April 2019

* Update `docs/systems.md`.
* Update `docs/projects.md`.
* Add unit tests for `SqliteRetrieveRangeQuery`.
* Migrate `Shaders` project to VS 2019.

#### 16 April 2019

* Fix minor issue with `SqliteRetrieveEntityQuery`.
* Add unit tests for `SqliteRetrieveEntityQuery`.
* Add test fixture for SQLite implementations of persistence interfaces.
* Create full database setup scripts.

#### 15 April 2019

* Implement `Server_Persistence_RetrieveEntitiesInRange` event.
* Add query for retrieving entities in a given position range.

#### 14 April 2019

* Add support for retrieving a single entity from the database.
* Renormalize the database to better reflect component schema constraints.

#### 06 April 2019

* Trigger a persistence synchronization with a regular interval (60 seconds
  by default, can be configured).
* Set up event handlers for persistence system.

### February

#### 10 February 2019

* Check the migration level of the database at startup.
* Open and close SQLite database correctly.
* Properly handle Ctrl+C on the server.

#### 09 February 2019

* Wire up persistence initialization.
* Set up database schema.

#### 03 February 2019

* Add `EntityMapper` for mapping entity IDs to and from the database.

### January

#### 27 January 2019

* Implement required interfaces in `ServerCore`.
* Convert `EngineCore` to a .NET Standard 2.0 class library.

#### 26 January 2019

* Implement issue 4 - move tile sprite resolution outside of the main
  rendering loop into an `IBlockAnimatedSpriteCache` implementation.  This
  cache only updates modified blocks and their neighbors once per tick.
* Combine `IEntityBuilder.Material(int)` and 
  `IEntityBuilder.MaterialModifier(int)` into a single method 
  `IEntityBuilder.Material(int, int)`. Since a block isn't valid unless it has
  both a material and a material modifier, it doesn't make sense to allow the
  two components to be set separately.

#### 06 January 2019

* Add configuration option for running in fullscreen mode.

#### 02 January 2019

* Change checkerboard to something less awful to look at, and use sprites that have
  some variation in their color across their surface - this showed that the texture
  atlas is being sampled correctly.

#### 01 January 2019

* Fix byte ordering issue in `Surface` that was storing texture atlas pixels in
  ABGR order instead of RGBA, leading to weird overly red graphics. Colors are now
  correct.
* Add a `GetHashCode()` method to `GridPosition`. This improved the performance of
  the `WorldTileSpriteSequencer` by approximately 6.5x by improving the performance
  of lookups from the `BlockGridPositionIndexer`.
* The renderer draws a checkerboard for the first time. The colors in the texture
  are completely wrong however, so this needs to be investigated.
* Change base resolution in `DisplayViewport`, the original values were too large
  and the resulting tiles were far too small.
* Update aspect ratio in `DisplayModeSelector` to 16:9. The engine is still locked
  to this aspect ratio; writing an issue to make this adjustable in the future.
* Update `BlockSource` to produce a checkerboard pattern for testing the renderer.

## 2018

### December

#### 31 December 2018

* Decrease vertex and index buffer sizes.
* Normalize texture atlas coordinates.
* Add a `SamplerState` to `WorldPixelShader`.

#### 30 December 2018

* First time to display a screen that's not entirely black! Of course,
  it's just half-black and half blood-red, which is not the desired
  result, so back to debugging...
* Fix buffer overrun issues in `WorldSpriteSequencer`.
* Increase GPU buffer sizes significantly to accomodate larger scenes.
* Fix `NullReferenceException` in `WorldTileSpriteSequencer` when
  sequencing the edge of the world.
* Forcibly terminate worker threads if they fail to respond to engine
  shutdown within a short timeout.
* Fix issues in `OctreeNode` that caused infinite loops when
  attempting to rebalance a tree.
* Update `BlockManager` to designate block entities as `Drawable`
  by default.
* Add `IncrementalGuard` synchronization primitive to resolve the
  possible race condition in `ComponentManager`. Adding an entity with
  an `IEntityBuilder` is now atomic with respect to the per-tick
  component updates.
* Fix issue in `BaseComponentCollection` and the various
  `*EventFilter` classes where newly created entities are not properly
  indexed due to the filters not checking for pending component
  additions. Note that this also reveals a possible race condition
  where an entity is improperly indexed if 
  `ComponentManager.UpdateAllComponents()` is called before an
  `EntityBuilder` on another thread finishes building its entity.
* Fix issue in `StructBuffer` where the iterator always skipped the
  first element.
* Fix issue in `EntityAssigner` that was causing entity ID collisions.
* Throttle `SystemExecutor` with a `Thread.Sleep(1)` call (instead of 0)
  to reduce CPU usage. This can be changed back later if the penalty to
  system latency is too high. Attempting the same change on the main
  thread dropped FPS to 45 in a debug build, so the `Thread.Sleep(0)`
  call in `EngineBase` was left alone. 

#### 28 December 2018

* Fix issue with thread synchronization in `StructBuffer`.
* Fix issue where the event loop was dropping all events because the
  communicator map was not being populated.
* Refactor some of the event code to partially avoid the use of
  dependency-injected `ICollection<T>` objects, specifically in the case of
  `ISystem` and `IEventSender` dependencies. These dependencies were reversed,
  with the implementations now depending on `IEventLoop` and registering with
  the event loop in the constructor. This fixes an issue when using multiple
  `IEventSender` objects and avoids cyclic dependencies. Note that injected
  `ICollection<T>` objects are still used for `IEventAdapter` objects, as the
  event loop is the owner of the event adapters.
* Add `TestContentSystem` to supply some sample data for testing the engine.
  This system will be removed in the future once data is persistent.

#### 27 December 2018

* Implement `WorldTileSpriteSequencer` for mapping tile sprites to
  animated sprites during world rendering.
* Use unsafe pointer arithmetic for updating vertex and index buffers.
  The array bounds are checked once per layer at the outset.

#### 26 December 2018

* Route entity velocities to the vertices in `WorldSpriteSequencer`.
* Implement `WorldSpriteSequencer` to actually populate the vertex and index
  buffers given a list of animated sprites. For now the transformation from
  animated sprite to texture coordinates is done on the CPU; it would be
  interesting in the future to offload this task to the vertex shader using
  a tbuffer.
* Interpolate positions based on velocities in the vertex shader.
* Add velocity to the world rendering vertex data.

#### 25 December 2018

* Merry Christmas!
* Start implementing `WorldLayerVertexSequencer`.
* Fix the vertex shader to output normalized device coordinates. This is done
  by using a world-view transformation matrix that centers the camera and
  applies the proper 3/4 perspective.
* Ensure that index buffer is copied to the GPU once per frame.

#### 24 December 2018

* Use indexed rendering instead of directly rendering the vertices.
* Wire an index buffer into the high-level renderer.
* Add `Thread.Sleep()` call to `SystemExecutor` to help with high CPU usage.
* Add support for limiting the framerate.

#### 21 December 2018

* Fix startup issue where `IClientConfiguration` could not be resolved.

#### 01 December 2018

* Automatically set the `AboveBlock` components as needed when adding or
  removing blocks.
* Limit block system "add block" events to grid positions since voxel
  blocks should be aligned to grid positions.
* Add a `BlockGridPositionIndexer` to allow fast lookup of block entities
  by their grid position.
* Refactor component event filters into a `BaseComponentEventFilter` class
  and derived classes.

### November

#### 30 November 2018

* Implement a `BaseIntegerPositionComponentIndexer` class to index
  positions on a grid (e.g. for block positions).
* Refactor component indexers into a `BaseComponentIndexer` class and
  derived classes thereof.

#### 24 November 2018

* Update `EntityManager` to support removing entities.
* Move `MaterialComponentCollection`, `MaterialModifierComponentCollection`,
  and `AboveBlockComponentCollection` into a new `BlockSystem` for managing
  block entities.

#### 23 November 2018

* Use an octree-based indexer to identify the drawable entities within
  range of the camera. Since the range of the renderer is somewhat
  arbitrary (each unit of y gives access to another unit of z, and vice
  versa), added a pair of tunable rendering cutoffs to `IClientConfiguration`.
* Update `IEntityBuilder` with the new component types.
* Fix Octree unit tests that were broken by a recent refactoring.
* Continue implementing the high-level world renderer.

#### 22 November 2018

* Start implementing the high-level world renderer.
* Define the tile width in `ClientEngineConfiguration`. An `IClientConfiguration`
  interface is added to provide access to client-specific configuration constants.
* Give a better definition of the block structure in docs/world_structure.md.
* Clear the back buffer prior to rendering.

#### 21 November 2018

* Update world vertex shader to ensure that the camera focus is in
  the center of the screen.
* Populate game scene vertex shader constants buffer using camera data
  and appropriate scaling factors based on the screen resolution.
* Document the unit conventions used by the engine in docs/units.md.

#### 20 November 2018

* Manage camera position and velocity directly in `CameraManager` rather
  than in a dedicated camera entity. If the position and velocity were
  tracked by an entity, the camera would lag the target entity by one tick.

#### 19 November 2018

* Fix issue in `BaseComponentCollection` where attempting to modify the
  value of a component that is not associated to an entity throws an
  exception. The new behavior is to silently do nothing. This is needed
  since a new component is not associated to an entity until the beginning
  of the next tick.
* Ensure that the camera velocity is reset to zero when not tracking an
  entity. This ensures that the camera position does not appear to drift
  between ticks due to interpolation by the renderer.
* Fix issue where objects could not be added to `StructBuffer`s. 
* Fix issue where component collections could not be instantiated.
* Update the `Camera` system to only update its position once per tick.
  The motion of the camera should be smoothed through interpolation by
  the renderer.

#### 18 November 2018

* Add `Camera` system to the client to provide a basic tracking
  camera for rendering.
* Add `IEntityFactory` and `IEntityBuilder` to provide a simplified
  interface for creating new entities with various components.

#### 17 November 2018

* Set up rasterizer and output-merger stages for world rendering.
* Update D3D11Device to automatically roll the output target when the 
  swapchain buffers are flipped.

#### 11 November 2018

* Refactor some of the game scene rendering code into a world renderer.
  This gives clean layer-by-layer rendering of the game world and will
  allow for lighting and other effects to be easily added in the future.

#### 10 November 2018

* More work on the vertex shader and the input assembly stage.

#### 09 November 2018

* Start configuring the vertex shader for game rendering.

#### 08 November 2018

* `SceneManager` starts with `GameScene` as the active scene by default.
  This will change in the future when other scenes are added.

#### 07 November 2018

* Create D3D11 `InputLayout` for game rendering.

#### 06 November 2018

* Fix vertex shaders.

#### 05 November 2018

* Split WorldShader.hlsl into separate vertex and pixel shader files.
* Load compiled shaders at startup.
* Compile HLSL shaders at build time.

#### 04 November 2018

* Populate vertex buffers during game rendering.

#### 03 Novemeber 2018

* Fix texture coordinates in the `IScene.PopulateBuffers` signature.

#### 02 November 2018

* Update the `IScene.PopulateBuffers` signature based on the resource buffer
  code.
* Rework the resource buffer code.

### October

#### 31 October 2018

* Start working on some code for managing Direct3D resource buffers.
* Start reworking the Direct3D 11 renderer to use the new scene-based
  architecture.
* Start defining the interface between the two components of the rendering
  architecture. Scenes implement, at minimum, a method (still need to define
  the signature) called from the low-level renderer to populate the buffers.
  The low-level renderer is then responsible for interpreting how to use these
  buffers. The key here is that the buffers are populated with a single method
  call across the interface.

#### 30 October 2018

* Remove existing rendering graph code. There wasn't much there and I don't
  think what I had there fits well with the planned rendering architecture
  now that I've taken a step back and thought about it.
* Start some rough high-level documentation of the renderer.

#### 26 October 2018

* Add Material component for indicating the material of a block entity.
* Add new position component indexer that filters out non-Drawable entities.

#### 24 October 2018

* Add Drawable component for indicating whether an entity can be drawn to
  the screen.

#### 23 October 2018

* Automatically populate mapping from sprites to texture atlas at startup.
* Remove SheetId field from spritesheet definitions.

#### 21 October 2018

* Improve logging while loading resources.
* Automatically populate mapping from materials to tile sprites at startup. 

#### 20 October 2018

* Automatically populate mappings from tile sprites down through sprites
  at startup. Still need to populate the mapping from materials to tile sprites
  and from sprites to texture atlas coordinates.
* When tile sprite definitions are validated, check that the animated sprites
  referenced in each tile context are defined in the animated sprite definitions.
* Clean up error messages for all sprite definition managers.
* Load animated sprite definitions.

#### 06 October 2018

* Create default sprite definitions.
* Fix issues with sprite definition validation.
* Fix issues with tile sprite definition validation.

### September

#### 30 September 2018

* Migrate to YamlDotNet 5.1.0.

#### 26 September 2018

* Continue work on the rendering graph. Describe the rendering graph as
  a tree to be executed in depth-first order, with nodes at the smae level
  sorted in order of priority. Refer to the documentation comments for the
  RenderingGraph class for further information.

#### 25 September 2018

* Begin work on the rendering graph. The rendering graph provides a layer
  of abstraction between the game model and the renderer. Frames are then
  rendered in a three-step process:
    1. The game state is encoded into a rendering graph. For example, tile
       sprites might be transformed through the sprite pipeline down to the
       level of the texture atlas. Instructions for additional processing
       such as lighting effects are also sequenced in the graph.
    2. The updated rendering graph is passed to the renderer.
    3. The renderer iterates through the rendering graph and executes the
       appropriate draw commands to render the next frame.

#### 24 September 2018

* Require that tile sprites do not contain duplicate tile contexts.
* Continue implementing tile context resolution. Sort tile contexts by
  priority when unpacking from the deserialized record. This sort is
  deterministic.
* Clean up project directory structures, moving all code into a top-level
  src directory.

#### 23 September 2018

* Start implementing tile context resolution for tile sprites. This allows
  tile sprites to be mapped to the corresponding animated sprites based on
  the neighboring tile sprites.
    - The initial implementation lazily resolves the tile context for a given 
      tile sprite and set of neighboring tile sprites using an O(n) search of
      the tile contexts for the center tile, then caches the resolved context
      for O(1) lookup when the same combination of tiles appears again.
    - For the time being the sprite resolution code is not thread-safe, as it
      should only need to be called from the rendering thread. Resolving tile
      sprites from another thread could cause a race condition on the context
      cache. That being said, the worst behavior that will happen is that a
      cache check will be missed and both threads will perform an O(n) search.
* Tile sprites are required to have a default tile context (a tile context
  where all neighboring tile IDs are set to wildcards). The tile sprite
  definitions validator throws an exception if any tile sprites lack a
  default tile context.
* Refactor tile sprite definitions to use a separate serializable record
  class instead of loading the internal representation directly, similar
  to what is implemented for animated sprites.

#### 22 September 2018

* Add sprite ID validation to animated sprites.

#### 21 September 2018

* Rename 'doc' directory to 'docs'.
* Add a changelog to keep track of progress.
<|MERGE_RESOLUTION|>--- conflicted
+++ resolved
@@ -4,18 +4,16 @@
 
 ### May
 
-<<<<<<< HEAD
 #### 27 May 2023
 
  * Finish initial implementation of world block segment conversion (from blocks to structured form).
    This has not yet been tested. Still to be done is conversion back from structured form to blocks
    in the client, and implementation of a transfer interface between server and client.
-=======
+
 #### 26 May 2023
 
  * For Windows, copy SDL binaries to build directory automatically. In the future, probably want
    to only do this for Windows and multi-target builds.
->>>>>>> 898c6d8c
 
 #### 25 May 2023
 
